--- conflicted
+++ resolved
@@ -280,13 +280,8 @@
 
         # fill temporary array with indices for each amino acid of the sequence
         # and compute their mean across all rows
-<<<<<<< HEAD
         for j, aa in enumerate(seq):
-            tmp_arr[:,j] = np.asarray(aaind1[aa])
-=======
-        for j, aa in enumerate(sequence):
             tmp_arr[:,j] = _aaind1[aa]
->>>>>>> 37f6ae93
 
         # fill rows with mean vector of tmp_arr
         aaind_arr[i,:] = tmp_arr.mean(axis=1)
